import unittest
import sys
import os
import optparse
import re
import signal
import gevent


"""
Bliss generic library
"""
sys.path.insert(
    0,
    os.path.abspath(
        os.path.join(
            os.path.dirname(__file__),
            "..")))

import bliss


"""
IcePAP specific library
"""
"""
sys.path.insert(
    0,
    os.path.abspath("/segfs/bliss/source/hardware/IcePAP/client/python/"))
"""


"""
Example of Bliss configuration
"""
config_xml = """
<config>
    <controller class="IcePAP" name="test">

        <host value="%s"/>
        <libdebug value="1"/>

        <axis name="mymot">
            <address        value="%s"/>
            <steps_per_unit value="2000"/>
            <backlash       value="0.01"/>
            <velocity       value="2500"/>   // unit is mm/sec
<<<<<<< HEAD
            <acceleration   value="10"/>   // unit is mm/sec
=======
            <acceleration   value="10"/>     // unit is mm/sec2
>>>>>>> 4761ae28
        </axis>

        <axis name="mymot2">
            <address        value="%s"/>
            <steps_per_unit value="2000"/>
            <backlash       value="0.01"/>
            <velocity       value="2500"/>   // unit is mm/sec
<<<<<<< HEAD
            <acceleration   value="10"/>   // unit is mm/sec
=======
            <acceleration   value="10"/>     // unit is mm/sec2
>>>>>>> 4761ae28
        </axis>

        <encoder name="myenc">
            <address        value="%s"/>
            <type           value="encin"/>  // optional
            <steps_per_unit value="1000"/>
        </encoder>

    </controller>
</config>
"""


"""
Global resources, yes, I know it's bad
"""
hostname = ""
address  = ""
address2 = ""

"""
"""


#def signal_handler(signal, frame):
def signal_handler(*args):
    print "\nAbort request taken into account\n"
    finalize()

    # needed to stop unittest sequence of tests
    #raise KeyboardInterrupt()


def finalize():
    mymot = bliss.get_axis("mymot")
    #mymot.controller.log_level(bliss.common.log.INFO)

    # needed to stop threads of Deep module
    mymot.controller.finalize()



"""
UnitTest list of tests
"""


class TestIcePAPController(unittest.TestCase):
    global hostname
    global address
    global address2

    # called for each test
    def setUp(self):
        bliss.load_cfg_fromstring(config_xml % 
            (hostname, address, address2, address))

    # called at the end of each individual test
    def tearDown(self):
        pass

    def test_axis_creation(self):
        mymot = bliss.get_axis("mymot")
        self.assertTrue(mymot)

    """
    def test_ctrlc(self):
        mymot = bliss.get_axis("mymot")
        move_greenlet = mymot.rmove(1000, wait=False)
        self.assertEqual(mymot.state(), "MOVING")
        gevent.sleep(0.1)
        move_greenlet.kill(KeyboardInterrupt)
        gevent.sleep(0.2)
        self.assertEqual(mymot.state(), "READY")
    """

    """
    def test_group_ctrlc(self):
        mygrp = bliss.get_group("eh1")
        mymot = bliss.get_axis("mymot")
        mymot2= bliss.get_axis("mymot2")
        #mymot.controller.log_level(bliss.common.log.INFO)
        for i in range(10):
            move_greenlet = mygrp.rmove(mymot, 1000, mymot2,1000, wait=False)
            self.assertEqual(mygrp.state(), "MOVING")
            gevent.sleep(0.1)
            move_greenlet.kill(KeyboardInterrupt)
            gevent.sleep(0.5)
            self.assertEqual(mymot.state(), "READY")
            self.assertEqual(mymot2.state(), "READY")
            self.assertEqual(mygrp.state(), "READY")
        #mymot.controller.log_level(bliss.common.log.ERROR)
    """

    def test_axis_get_position(self):
        mymot = bliss.get_axis("mymot")
        pos = mymot.position()

    def test_axis_set_position(self):
        mymot = bliss.get_axis("mymot")
        pos = 2.0  # given in mm
        self.assertEqual(mymot.position(pos), pos)

    def test_axis_get_id(self):
        mymot = bliss.get_axis("mymot")
        self.assertTrue(
            re.match(
                r"[a-f0-9A-F]{4}.[a-f0-9A-F]{4}.[a-f0-9A-F]{4}",
                mymot.get_identifier()))

    def test_axis_get_velocity(self):
        mymot = bliss.get_axis("mymot")
        vel = mymot.velocity()

    def test_axis_set_velocity(self):
        mymot = bliss.get_axis("mymot")
        vel = 5000
        self.assertEqual(mymot.velocity(vel), vel)

    def test_axis_get_acctime(self):
        mymot = bliss.get_axis("mymot")
        acc = mymot.acctime()

    def test_axis_set_acctime(self):
        mymot = bliss.get_axis("mymot")
        acc = 0.250
        self.assertEqual(mymot.acctime(acc), acc)

    def test_axis_state(self):
        mymot = bliss.get_axis("mymot")
        mymot.state()

    def test_axis_stop(self):
        mymot = bliss.get_axis("mymot")
        mymot.stop()

    def test_axis_move(self):
        mymot = bliss.get_axis("mymot")
        pos = mymot.position()
        mymot.move(pos + 0.1) # waits for the end of motion

    def test_axis_move_backlash(self):
        mymot = bliss.get_axis("mymot")
        pos = mymot.position()
        mymot.move(pos - 0.1)

    def test_axis_rmove(self):
        mymot = bliss.get_axis("mymot")
        mymot.rmove(0.1)

    def test_axis_home_search(self):
        # launch a never ending motion as there is no home signal
        mymot = bliss.get_axis("mymot")
        mymot.home(wait=False)

        # give time to motor to start
        gevent.sleep(0.1)
        self.assertEqual(mymot.state(), 'MOVING')

        # stop the never ending motion
        mymot.stop()

        # wait for the motor stop
        while mymot.state() == 'MOVING':
            gevent.sleep(0.1)

    def test_axis_limit_search(self):
        mymot = bliss.get_axis("mymot")
        # test both search senses
        for sense in [-1, 1]:

            # launch a never ending motion as there is no limitswitch 
            mymot.hw_limit(sense, wait=False)

            # give time to motor to start
            gevent.sleep(0.1)
            self.assertEqual(mymot.state(), 'MOVING')
    
            # stop the never ending motion
            mymot.stop()

            # wait for the motor stop
            while mymot.state() == 'MOVING':
                gevent.sleep(0.1)

    def test_group_creation(self):
        # group creation
        mymot = bliss.get_axis("mymot")
        mymot2= bliss.get_axis("mymot2")
        mygrp = bliss.Group(mymot, mymot2)

        self.assertTrue(mygrp)

    def test_group_get_position(self):
        # group creation
        mymot = bliss.get_axis("mymot")
        mymot2= bliss.get_axis("mymot2")
        mygrp = bliss.Group(mymot, mymot2)

        #mymot.controller.log_level(3)
        pos_list = mygrp.position()
        #mymot.controller.log_level(3)
        for axis in pos_list:
            self.assertEqual(axis.position(), pos_list[axis])

    def test_group_move(self):
        # group creation
        mymot = bliss.get_axis("mymot")
        mymot2= bliss.get_axis("mymot2")
        mygrp = bliss.Group(mymot, mymot2)

        pos_list = mygrp.position()
        pos_list[mymot] += 0.1

        # waits for the end of motions
        mygrp.move(pos_list) 
        self.assertEqual(mygrp.state(), "READY")

    def test_group_stop(self):
        # group creation
        mymot = bliss.get_axis("mymot")
        mymot2= bliss.get_axis("mymot2")
        mygrp = bliss.Group(mymot, mymot2)

        pos_list = mygrp.position()
        pos_list[mymot] -= 0.1

        # non blocking call
        mygrp.move(pos_list, wait=False) 

        # waits for the end of motions
        mygrp.stop() 
        self.assertEqual(mygrp.state(), "READY")

    def test_encoder_creation(self):
        myenc = bliss.get_encoder("myenc")
        self.assertTrue(myenc)

    def test_encoder_get_position(self):
        myenc = bliss.get_encoder("myenc")
        #myenc.controller.log_level(bliss.common.log.INFO)
        pos = myenc.read()
        #myenc.controller.log_level(bliss.common.log.ERROR)

    def test_encoder_set_position(self):
        myenc = bliss.get_encoder("myenc")
        pos = 2.0  # given in mm
        self.assertEqual(myenc.set(pos), pos)

"""
Main entry point
"""
if __name__ == '__main__':

    # Get arguments
    usage  = "Usage  : %prog hostname motor_address motor_address\n"
    usage += "Example: python %prog iceeu2 2 3"
    parser = optparse.OptionParser(usage)
    argv = sys.argv
    (settings, args) = parser.parse_args(argv)

    # Minimum check on arguements
    if len(args) <= 3:
        parser.error("Missing mandatory IcePAP hostname and motor address")
        sys.exit(-1)

    # Mandatory argument is the IcePAP hostname
    hostname = args[1]
    address  = args[2]
    address2 = args[3]

    # Avoid interaction of our arguments with unittest class
    del sys.argv[1:]

    # Intercept the <ctrl-c> to get out of infinite loops
    gevent.signal(signal.SIGINT, signal_handler)

    # Launch the tests sequence
    print "\nTesting IcePAP control on system \"%s\"\n" % hostname
    print "\n".rjust(70, "-")

    # Change the default unittest test sequence order from cmp() to line number
    loader = unittest.TestLoader()
    ln = lambda f: getattr(TestIcePAPController, f).\
        im_func.func_code.co_firstlineno
    lncmp = lambda a, b: cmp(ln(a), ln(b))
    loader.sortTestMethodsUsing = lncmp

    # NOTE: unittest.main(verbosity=2) not supported under Python 2.6
    suite  = loader.loadTestsFromTestCase(TestIcePAPController)
    unittest.TextTestRunner(verbosity=3).run(suite)

    # normal end
    finalize()<|MERGE_RESOLUTION|>--- conflicted
+++ resolved
@@ -45,11 +45,7 @@
             <steps_per_unit value="2000"/>
             <backlash       value="0.01"/>
             <velocity       value="2500"/>   // unit is mm/sec
-<<<<<<< HEAD
             <acceleration   value="10"/>   // unit is mm/sec
-=======
-            <acceleration   value="10"/>     // unit is mm/sec2
->>>>>>> 4761ae28
         </axis>
 
         <axis name="mymot2">
@@ -57,11 +53,7 @@
             <steps_per_unit value="2000"/>
             <backlash       value="0.01"/>
             <velocity       value="2500"/>   // unit is mm/sec
-<<<<<<< HEAD
             <acceleration   value="10"/>   // unit is mm/sec
-=======
-            <acceleration   value="10"/>     // unit is mm/sec2
->>>>>>> 4761ae28
         </axis>
 
         <encoder name="myenc">
