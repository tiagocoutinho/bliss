--- conflicted
+++ resolved
@@ -1,73 +1,60 @@
-# -*- coding: utf-8 -*-
-"""
-gevent's inputhook support function
-
-Code is very similar to the same kind of hook for Qt4...
-(see file included in IPython)
-
-Author: Matias Guijarro
-"""
-import sys
-import gevent
-from gevent import select
-from IPython.core.interactiveshell import InteractiveShell
-<<<<<<< HEAD
-from IPython.lib.inputhook import InputHookManager
-=======
-from IPython.lib.inputhook import InputHookManager, allow_CTRL_C
->>>>>>> a156ab07
-
-
-def create_inputhook_gevent(mgr):
-    """Create an input hook for running the gevent event loop.
-
-    Parameters
-    ----------
-    mgr : an InputHookManager
-
-    Returns
-    -------
-    An inputhook
-    """
-
-    # Re-use previously created inputhook if any
-    ip = InteractiveShell.instance()
-    if hasattr(ip, '_inputhook_gevent'):
-        return ip._inputhook_gevent
-
-    got_kbdint = [False]
-
-    def inputhook_gevent():
-        """PyOS_InputHook python hook for Gevent.
-        """
-        allow_CTRL_C()
-
-        try:
-            select.select([sys.stdin], [], [])
-        except:
-            from traceback import print_exc
-            print_exc()
-<<<<<<< HEAD
-            #print("Got exception from inputhook_gevent, unregistering.")
-            #mgr.clear_inputhook()
-        finally:
-            pass
-=======
-
->>>>>>> a156ab07
-        return 0
-
-    def preprompthook_gevent(ishell):
-        if got_kbdint[0]:
-            mgr.set_inputhook(inputhook_gevent)
-        got_kbdint[0] = False
-
-    ip._inputhook_gevent = inputhook_gevent
-    ip.set_hook('pre_prompt_hook', preprompthook_gevent)
-
-    return inputhook_gevent
-
-
-def enable_gevent():
-    mgr = InputHookManager()
-    mgr.set_inputhook(create_inputhook_gevent(mgr))
+# -*- coding: utf-8 -*-
+"""
+gevent's inputhook support function
+
+Code is very similar to the same kind of hook for Qt4...
+(see file included in IPython)
+
+Author: Matias Guijarro
+"""
+import sys
+import gevent
+from gevent import select
+from IPython.core.interactiveshell import InteractiveShell
+from IPython.lib.inputhook import InputHookManager, allow_CTRL_C
+
+def create_inputhook_gevent(mgr):
+    """Create an input hook for running the gevent event loop.
+
+    Parameters
+    ----------
+    mgr : an InputHookManager
+
+    Returns
+    -------
+    An inputhook
+    """
+
+    # Re-use previously created inputhook if any
+    ip = InteractiveShell.instance()
+    if hasattr(ip, '_inputhook_gevent'):
+        return ip._inputhook_gevent
+
+    got_kbdint = [False]
+
+    def inputhook_gevent():
+        """PyOS_InputHook python hook for Gevent.
+        """
+        allow_CTRL_C()
+
+        try:
+            select.select([sys.stdin], [], [])
+        except:
+            from traceback import print_exc
+            print_exc()
+        return 0
+
+    def preprompthook_gevent(ishell):
+        if got_kbdint[0]:
+            mgr.set_inputhook(inputhook_gevent)
+        got_kbdint[0] = False
+
+    ip._inputhook_gevent = inputhook_gevent
+    ip.set_hook('pre_prompt_hook', preprompthook_gevent)
+
+    return inputhook_gevent
+
+
+def enable_gevent():
+    mgr = InputHookManager()
+    mgr.set_inputhook(create_inputhook_gevent(mgr))