--- conflicted
+++ resolved
@@ -46,11 +46,8 @@
                 layout = $('body').layout({ applyDefaultStyles: true, north__size: "15%" });
                 $('#main').layout({ applyDefaultStyles: false, east__size: "33%" });
                 $("#tabs").tabs({active: 1});
-<<<<<<< HEAD
-=======
                 $("#tabs").css("overflow", "hidden");
                 $("#tabs").css("height", "100%");
->>>>>>> e8eee6cd
                 var shell = new Shell(client_uuid, "shell_cmdline", "shell_output", "tab_setup", "tab_log_messages");
                 var control_panel = new ControlPanel(shell.session_id, client_uuid, "right_panel");
                 var synoptic = new Synoptic(control_panel, "synoptic_container");
