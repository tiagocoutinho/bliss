--- conflicted
+++ resolved
@@ -42,11 +42,7 @@
             "velocity": float,
             "position": float,
             "dial_position": float,
-<<<<<<< HEAD
             "state": None,
-=======
-            "state": NoConversion,
->>>>>>> 7b5dbdf1
             "offset": float,
             "low_limit": float,
             "high_limit": float,
