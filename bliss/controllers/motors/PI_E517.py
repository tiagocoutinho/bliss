--- conflicted
+++ resolved
@@ -51,15 +51,6 @@
 
         self.closed_loop = self._get_closed_loop_status(axis)
 
-<<<<<<< HEAD
-    def position(self, axis, new_pos=None, measured=False):
-        if new_pos is None:
-            if measured:
-                _pos = self._get_pos(axis)
-            else:
-                _pos = self._get_target_pos(axis)
-            return _pos
-=======
     def read_position(self, axis, measured=False):
         if measured:
             #                if self.closed_loop:
@@ -67,7 +58,6 @@
             #                else:
             #                   _pos = self._get_voltage(axis)
             print "PI_E517 position measured read : ", _pos
->>>>>>> 2066b513
         else:
             _pos = self._get_target_pos(axis)
             print "PI_E517 position setpoint read : ", _pos
@@ -269,12 +259,7 @@
     Returns a set of usefull information about controller.
     Can be helpful to tune the device.
     '''
-<<<<<<< HEAD
     def get_info(self, axis):
-=======
-
-    def get_infos(self, axis):
->>>>>>> 2066b513
         _infos = [
             ("Identifier                 ", "*IDN?"),
             ("Serial Number              ", "SSN?"),
