from bliss.controllers.motor import Controller
from bliss.common import log as elog
from bliss.controllers.motor import add_axis_method
from bliss.common.axis import READY, MOVING

from PyTango.gevent import DeviceProxy
from PyTango import DevState

import traceback

"""
Bliss controller tango bliss motor
TangoEMot
Cyril Guilloud ESRF BLISS November 2014

This can be used to interface a motor instanciated on a remote
computer.
"""

class TangoEMot(Controller):

    def __init__(self, name, config, axes):
        Controller.__init__(self, name, config, axes)

        # Gets DS name from xml config.
        self.ds_name = self.config.get("ds_name")

        # tests if DS is responding.


    def initialize(self):
        pass

    def finalize(self):
        pass

    def initialize_axis(self, axis):
        self.axis_proxy = DeviceProxy(self.ds_name)

        self._spu = self.axis_proxy.steps_per_unit
        axis.config.config_dict.update( { "steps_per_unit": {"value": self._spu } } )

    def read_position(self, axis, measured=False):
        """
        Returns the position (measured or desired) taken from controller
        in *controller unit* (steps for example).
        """
        if measured:
<<<<<<< HEAD
            return self.axis_proxy.position * abs(axis.steps_per_unit)
        else:
            return self.axis_proxy.Measured_Position * abs(axis.steps_per_unit)
=======
            return self.axis_proxy.position * axis.steps_per_unit
        else:
            return self.axis_proxy.Measured_Position * axis.steps_per_unit
>>>>>>> 4fa1136c

    def read_velocity(self, axis):
        _vel = self.axis_proxy.velocity * abs(axis.steps_per_unit)
        return _vel

    def set_velocity(self, axis, new_velocity):
        self.axis_proxy.velocity = new_velocity / abs(axis.steps_per_unit)
        return new_velocity

    def read_acctime(self, axis):
        return self.axis_proxy.acctime

    def set_acctime(self, axis, new_acc_time):
        self.axis_proxy.acctime = new_acc_time
        return new_acc_time

    def read_acceleration(self, axis):
        return self.axis_proxy.acceleration

    def set_acceleration(self, axis, new_acceleration):
        self.axis_proxy.acceleration = new_acceleration
        return new_acceleration

    def state(self, axis):
        _state = self.axis_proxy.state()
        if _state == DevState.ON:
            return READY
        elif _state == DevState.MOVING:
            return MOVING
        else:
            return READY

    def prepare_move(self, motion):
        pass

    def start_one(self, motion):
        """
        Called on a single axis motion,
        returns immediately,
        positions in motor units
        """
<<<<<<< HEAD
        self.axis_proxy.position = float(motion.target_pos / abs(self._spu))
=======
        self.axis_proxy.position = float(motion.target_pos / self._spu)
>>>>>>> 4fa1136c

    def stop(self, axis):
        self.axis_proxy.Abort()

    def home_search(self, axis):
        self.axis_proxy.GoHome()

    def home_state(self, axis):
        return READY<|MERGE_RESOLUTION|>--- conflicted
+++ resolved
@@ -46,15 +46,9 @@
         in *controller unit* (steps for example).
         """
         if measured:
-<<<<<<< HEAD
-            return self.axis_proxy.position * abs(axis.steps_per_unit)
-        else:
-            return self.axis_proxy.Measured_Position * abs(axis.steps_per_unit)
-=======
             return self.axis_proxy.position * axis.steps_per_unit
         else:
             return self.axis_proxy.Measured_Position * axis.steps_per_unit
->>>>>>> 4fa1136c
 
     def read_velocity(self, axis):
         _vel = self.axis_proxy.velocity * abs(axis.steps_per_unit)
@@ -96,11 +90,7 @@
         returns immediately,
         positions in motor units
         """
-<<<<<<< HEAD
-        self.axis_proxy.position = float(motion.target_pos / abs(self._spu))
-=======
         self.axis_proxy.position = float(motion.target_pos / self._spu)
->>>>>>> 4fa1136c
 
     def stop(self, axis):
         self.axis_proxy.Abort()
