import time

from bliss.controllers.motor import Controller
from bliss.common import log as elog
from bliss.controllers.motor import add_axis_method
from bliss.common.axis import READY, MOVING, OFF

from bliss.comm import tcp

"""
- Bliss controller for PiezoMotor PMD206 piezo motor controller.
- Ethernet
- Cyril Guilloud ESRF BLISS
- Thu 10 Apr 2014 09:18:51
"""


def int_to_hex(dec_val):
    """
    Conversion function to code PMD206 messages.
    - ex : hex(1050)[2:] = "41a"
    - ex : hex(-3 + pow(2, 32))[2:] = "fffffffd"
    """
    if dec_val < 0:
        return hex(dec_val + pow(2, 32))[2:]
    else:
        return hex(dec_val)[2:]


def hex_to_int(hex_val):
    """
    Conversion function to decode PMD206 messages.
    - ex : int("41a", 16)- pow(2, 32) = 1050
    - ex : int("ffffffff", 16)  - pow(2, 32)  = -1
    """
    if int(hex_val, 16) > pow(2, 31):
        return int(hex_val, 16) - pow(2, 32)
    else:
        return int(hex_val, 16)


class PMD206(Controller):

    """
    - Bliss controller for PiezoMotor PMD206 piezo motor controller.
    - Ethernet
    - Cyril Guilloud ESRF BLISS
    - Thu 10 Apr 2014 09:18:51
    """

    def __init__(self, name, config, axes):
        Controller.__init__(self, name, config, axes)

        self._controller_error_codes = [
            (0x8000, "Abnormal reset detected."),
            (0x4000, "ComPic cannot communicate internally with MotorPic1 or MotorPic2"),
            (0x2000, "MotorPic2 has sent an unexpected response (internal error)"),
            (0x1000, "MotorPic1 has sent an unexpected response (internal error)"),
            (0x800, "Error reading ADC. A voltage could not be read"),
            (0x400, "48V level low or high current draw detected"),
            (0x200, "5V level on driver board outside limits"),
            (0x100, "3V3 level on driver board outside limits"),
            (0x80, "Sensor board communication error detected"),
            (0x40, "Parity or frame error RS422 sensor UART. Check cable/termination"),
            (0x20, "Wrong data format on external sensor (RS422 or TCP/IP)"),
            (0x10, "External sensor not detected (RS422 and TCP/IP)"),
            (0x08, "Problem with UART on host. Check cable and termination"),
            (0x04, "Host command error - driver board (e.g. buffer overrun)"),
            (0x02, "300 ms command timeout ocurred"),
            (0x01, "Command execution gave a warning"),
        ]

        self._motor_error_codes = [
            (0x80, "48V low or other critical error, motor is stopped"),
            (0x40, "Temperature limit reached, motor is stopped"),
            (0x20, "Motor is parked"),
            (0x10, "Max or min encoder limit was reached in target mode, \
            or motor was stopped due to external limit signal "),
            (0x8, "Target mode is active"),
            (0x4, "Target position was reached (if target mode is active). \
            Also set during parking/unparking. "),
            (0x2, "Motor direction"),
            (0x1, "Motor is running"),
        ]

        self.host = self.config.get("host")

    def initialize(self):
        """
        Opens a single communication socket to the controller for all 1..6 axes.
        """
        self.sock = tcp.Socket(self.host, 9760)

    def finalize(self):
        """
        Closes the controller socket.
        """
        self.sock.close()

    def initialize_axis(self, axis):
        """
        Args:
            - <axis>
        Returns:
            - None
        """
        axis.channel = axis.config.get("channel", int)

        add_axis_method(axis, self.raw_com)

<<<<<<< HEAD
=======
        # unpark is not automatic...
        # # unpark the axis motor if needed
        # # status bit 0x20 : "Motor is parked"
        # self.pmd206_get_status(axis)
        # _hex_status_string = self._axes_status[axis.channel]
        # _status = hex_to_int(_hex_status_string)
        # if _status & 0x20:
        #     elog.info("Motor is parked. I unpark it")
        #     self.unpark_motor(axis)
>>>>>>> 1069623d

    def set_on(self, axis):
        print "dozijng ON : unpark axis %s." % axis.name
        self.unpark_motor(axis)

    def set_off(self, axis):
        print "dzoing OFF : park axis %s." % axis.name
        self.park_motor(axis)

    def read_position(self, axis, measured=False):
        """
        Returns position's setpoint or measured position (in encoder counts).

        Args:
            - <axis> : bliss axis.
            - [<measured>] : boolean : if True, function returns measured position
              otherwise returns last target position.
        Returns:
            - <position> : float :
        """
        #                      1234567812345678
        # example of answer : 'PM11MP?:fffffff6'

        if measured:
            _ans = self.send(axis, "MP?")
            _pos = hex_to_int(_ans[8:])
            elog.debug(
                "PMD206 position measured (encoder counts) read : %d (_ans=%s)" % (_pos, _ans))
        else:
            _ans = self.send(axis, "TP?")
            _pos = hex_to_int(_ans[8:])
            elog.debug(
                "PMD206 position setpoint (encoder counts) read : %d (_ans=%s)" % (_pos, _ans))

        return _pos

    def read_velocity(self, axis):
        """
        Args:
            - <axis> : Bliss axis object.
        Returns:
            - <velocity> : float : velocity in motor-units
        """
        _velocity = 1

        elog.debug("read_velocity : %d" % _velocity)
        return _velocity

    def set_velocity(self, axis, new_velocity):
        """
        <new_velocity> is in motor units. (encoder steps)
        Returns velocity in motor units.
        """
        _nv = new_velocity
        elog.debug("velocity NOT wrotten : %d " % _nv)

        return self.read_velocity(axis)

    def read_acctime(self, axis):
        """
        Returns acceleration time in seconds.
        """
        # _ans = self.send(axis, "CP?9")
        #                           123456789
        # _ans should looks like : 'PM11CP?9:00000030'
        # Removes 9 firsts characters.
        # _acceleration = hex_to_int(_ans[9:])

        return float(axis.settings.get('acctime'))

    def set_acctime(self, axis, new_acctime):
        # !!!! must be converted  ?
        # _nacc = int_to_hex(new_acctime)
        # _nacc = 30
        # self.send(axis, "CP=9,%d" % _nacc)

        axis.settings.set('acctime', new_acctime)
        return new_acctime

    """
    STATUS
    """

    def pmd206_get_status(self, axis):
        """
        Sends status command (CS?) and puts results (hexa strings) in :
        - self._ctrl_status
        - self._axes_status[1..6]
        Must be called before get_controller_status and get_motor_status.
        """
        # broadcast command -> returns status of all 6 axis
        # _ans should looks like : 'PM11CS?:0100,20,20,20,20,20,20'

        # ~ 1.6ms
        _ans = self.send(axis, "CS?")

        self._axes_status = dict()

        (self._ctrl_status, self._axes_status[1], self._axes_status[2],
         self._axes_status[3], self._axes_status[4], self._axes_status[5],
         self._axes_status[6]) = _ans.split(':')[1].split(',')

        elog.debug("ctrl status : %s" % self._ctrl_status)
        elog.debug("mot1 status : %s" % self._axes_status[1])
        elog.debug("mot2 status : %s" % self._axes_status[2])
        elog.debug("mot3 status : %s" % self._axes_status[3])
        elog.debug("mot4 status : %s" % self._axes_status[4])
        elog.debug("mot5 status : %s" % self._axes_status[5])
        elog.debug("mot6 status : %s" % self._axes_status[6])

    def get_controller_status(self):
        """
        Returns a string build with all status of controller.
        """
        _s = hex_to_int(self._ctrl_status)
        _status = ""

        for _c in self._controller_error_codes:
            if _s & _c[0]:
                # print _c[1]
                _status = _status + (_c[1] + "\n")

        return _status

    def get_motor_status(self, axis):
        """
        Returns a string build with all status of motor <axis>.
        """
        _s = hex_to_int(self._axes_status[axis.channel])
        _status = ""

        for _c in self._motor_error_codes:
            if _s & _c[0]:
                # print _c[1]
                _status = _status + (_c[1] + "\n")

        return _status

    def motor_state(self, axis):
        _s = hex_to_int(self._axes_status[axis.channel])

        elog.debug(
            "axis %d status : %s" %
            (axis.channel, self._axes_status[axis.channel]))

        if self.s_is_parked(_s):
            return OFF

        # running means position is corrected, related to closed loop
        # we just check if target position was reached
        if self.s_is_closed_loop(_s):
            if self.s_is_position_reached(_s):
                return READY
            else:
                return MOVING
        else:
            if self.s_is_moving(_s):
                return MOVING
            else:
                return READY

    def s_is_moving(self, status):
        return status & 0x1

    def s_is_closed_loop(self, status):
        return status & 0x08

    def s_is_position_reached(self, status):
        return status & 0x04

    def s_is_parked(self, status):
        return status & 0x20

    def state(self, axis):
        """
        Read status from controller.
        No way to read only single axis.
        """
        self.pmd206_get_status(axis)

        return self.motor_state(axis)

    def status(self, axis):
        """
        Returns a string composed by controller and motor status string.
        """
        return self.get_controller_status() + "\n\n" + self.get_motor_status(axis)

    """
    Movements
    """

    def prepare_move(self, motion):
        """
        - TODO for multiple move...
        """
        pass

    def start_one(self, motion):
        """
        - Sends

        Args:
            - <motion> : Bliss motion object.

        Returns:
            - None
        """

# unpark only on demand ?

#        # unpark the axis motor if needed
#        # status bit 0x20 : "Motor is parked"
#        self.pmd206_get_status(motion.axis)
#        _hex_status_string = self._axes_status[motion.axis.channel]
#        _status = hex_to_int(_hex_status_string)
#        if _status & 0x20:
#            elog.info("Motor is parked. I unpark it")
#            self.unpark_motor(motion.axis)


        # print "targetpos=", motion.target_pos
        _enc_target = int_to_hex(int(motion.target_pos))
        # print "_enc_target=", _enc_target
        self.send(motion.axis, "TP=%s" % _enc_target)

    def stop(self, axis):
        """
        Stops all axis motions sending CS=0 command.

        Args:
            - <axis> : Bliss axis object.
        """
        self.send(axis, "CS=0")

    """
    PMD206 specific communication
    """

    def send(self, axis, cmd):
        """
        - Adds 'CP<x><y>' prefix
        - Adds the 'carriage return' terminator character : "\\\\r"
        - Sends command <cmd> to the PMD206 controller.
        - Channel is defined in <cmd>.
        - <axis> is passed for debugging purposes.
        - if <axis> is 0 : sends a broadcast message.

        Args:
            - <axis> : passed for debugging purposes.
            - <cmd> : command to send to controller (Channel is already mentionned  in <cmd>).

        Returns:
            - Answer from controller for get commands.
            - True if for successful set commands.

        Raises:
            ?
        """
        # PC: don't know how to send a broadcast command to controller, not axis
        # intercept it here ...
        # put 0 instead of channel
        broadcast_command = cmd[:4] in ["CC=4", "CC=5"]
        if broadcast_command:
            print "BROADCAST COMMAND "
            _prefix = "PM%d%d" % (1, 0)
        else:
            _prefix = "PM%d%d" % (1, axis.channel)

        _cmd = _prefix + cmd + "\r"

        _t0 = time.time()

        _ans = self.sock.write_readline(_cmd, eol='\r')

        # print "send(%s) returns : %s " % (_cmd, _ans)

        set_command = cmd[:3] in ["DR=", "CS=", "TP=", "TR=", "RS="]

        if set_command:
            print "SET COMMAND "
            if _ans != _cmd:
                pass
                # print "oh oh set command not answered correctly ?"
                # print "_ans=" ,_ans

        _duration = time.time() - _t0
        if _duration > 0.006:
            print "PMD206 Received %s from Send %s (duration : %g ms) " % \
                  (repr(_ans), repr(_cmd), _duration * 1000)

        return _ans

    def get_error(self, axis):
        pass

    def do_homing(self, axis, freq, max_steps, max_counts, first_dir):
        """
        Sends HO command.
        """
        self.send("HO=%d,%d,%d,%d,%d,%d" % (freq, max_steps, max_counts,
                                            first_dir, max_steps, max_counts))

    def homing_sequence_status_string(self, status):
        _home_status_table = [
            ('0c', "initiating"),
            ('0b', "starting index mode 3"),
            ('0a', "starting direction 1"),
            ('09', "running direction 1"),
            ('08', "starting direction 2"),
            ('07', "running direction 2"),
            ('06', "is encoder counting ?"),
            ('05', "running direction 2"),
            ('04', "end direction 2"),
            ('03', "stopped with error"),
            ('02', "index not found"),
            ('01', "index was found"),
            ('00', "not started")
        ]
        print _home_status_table

    def park_motor(self, axis):
        """
        Parks axis motor.
        """
        self.send(axis, "CC=1")

    def unpark_motor(self, axis):
        """
        Unpark axis motor (mandatory before moving).
        """
        self.send(axis, "CC=0")

    def get_info(self, axis):
        """
        Returns a set of usefull information about controller.
        Helpful to tune the device.

        Args:
            <axis> : bliss axis
        Returns:
            None
        Raises:
            ?
        """
        _infos = [
            ("Firmware version               ", "SV?"),
            ("Extended Version Information   ", "XV?"),
            ("Controller status              ", "CS?"),
            ("Extended Controller status     ", "XS?"),
            ("Closed loop status             ", "CM?"),
            ("Mot. Pos. Encoder Value (hex)  ", "MP?"),
            ("Last target Position (hex)     ", "TP?"),
            ("Status of Homing Sequence      ", "HO?"),
            ("Cycle counter                  ", "CP?0"),
            ("Parking and initialization     ", "CP?1"),
            ("External limits                ", "CP?2"),
            ("Position limit high            ", "CP?3"),
            ("Position limit low             ", "CP?4"),
            ("Stop range (dead band)         ", "CP?5"),
            ("Encoder direction              ", "CP?6"),
            ("Minimum speed in target mode   ", "CP?7"),
            ("Maximum speed in target mode   ", "CP?8"),
            ("Speed ramp up in target mode   ", "CP?9"),
            ("Speed ramp down in target mode ", "CP?a"),
            ("StepsPerCount                  ", "CP?b"),
            ("Driver board temperature       ", "CP?10"),
            ("Driver board 48 V level        ", "CP?12"),
            ("Position                       ", "CP?14"),
            ("Wfm point and voltages         ", "CP?1d"),
            ("Target mode parameters         ", "CP?1e"),
        ]

        _txt = ""

        self.pmd206_get_status(axis)
        _ctrl_status = self.get_controller_status()
        _axis_status = self.get_motor_status(axis)

        for i in _infos:
            _txt = _txt + "    %s %s\n" % \
                (i[0], self.send(axis, i[1]))
        _txt = _txt + "    ctrl status : %s" % _ctrl_status
        _txt = _txt + "    axis status : %s" % _axis_status
        _txt = _txt + "     IP address : %s" % self.get_ip(axis)

        return _txt

    def get_ip(self, axis):
        """
        Returns IP address as a 4 decimal numbers string.
        """
        _ans = self.send(axis, "IP?")
        return ".".join(
            map(str, map(hex_to_int, _ans.split(':')[1].split(',')[0: 4])))

    def raw_com(self, axis, cmd):
        """
        Sends <cmd> to <axis>.
        """
        return self.send(axis, cmd)<|MERGE_RESOLUTION|>--- conflicted
+++ resolved
@@ -107,19 +107,6 @@
         axis.channel = axis.config.get("channel", int)
 
         add_axis_method(axis, self.raw_com)
-
-<<<<<<< HEAD
-=======
-        # unpark is not automatic...
-        # # unpark the axis motor if needed
-        # # status bit 0x20 : "Motor is parked"
-        # self.pmd206_get_status(axis)
-        # _hex_status_string = self._axes_status[axis.channel]
-        # _status = hex_to_int(_hex_status_string)
-        # if _status & 0x20:
-        #     elog.info("Motor is parked. I unpark it")
-        #     self.unpark_motor(axis)
->>>>>>> 1069623d
 
     def set_on(self, axis):
         print "dozijng ON : unpark axis %s." % axis.name
