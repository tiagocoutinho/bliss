--- conflicted
+++ resolved
@@ -105,36 +105,6 @@
 
         # print "FLEXDC end of initialize_axis"
 
-<<<<<<< HEAD
-    def position(self, axis, new_pos=None, measured=False):
-        if new_pos is None:
-            if measured:
-                ''' position in steps
-                        PS : Position from Sensor
-                '''
-                _pos = int(self._flexdc_query("%sPS" % axis.channel))
-                #print "FLEXDC *measured* position (in steps) :", _pos
-                return _pos
-            else:
-                ''' position in steps
-                        DP : Desired Position
-                        When an axis is in motion, DP holds the real time servo
-                        loop control reference position
-                '''
-                _pos = int(self._flexdc_query("%sDP" % axis.channel))
-                #print "FLEXDC *setpoint* position (in steps) : %g" % (_pos)
-                return _pos
-
-    def velocity(self, axis, new_velocity=None):
-        if new_velocity is None:
-            _velocity = float(self._flexdc_query("%sSP" % axis.channel))
-            #print "FLEXDC read velocity", _velocity
-        else:
-            #print "FLEXDC write velocity (%g)" % new_velocity
-            self._flexdc_query("%sSP=%d" % (axis.channel, new_velocity))
-            _velocity = new_velocity
-
-=======
     def read_position(self, axis, measured=False):
         if measured:
             ''' position in steps
@@ -156,7 +126,6 @@
     def read_velocity(self, axis):
         _velocity = float(self._flexdc_query("%sSP" % axis.channel))
         print "FLEXDC read velocity", _velocity
->>>>>>> 2066b513
         return _velocity
 
     def set_velocity(self, axis, new_velocity):
