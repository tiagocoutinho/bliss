--- conflicted
+++ resolved
@@ -111,11 +111,7 @@
         add_axis_method(axis, self.get_identifier)
 
 
-<<<<<<< HEAD
     def read_position(self, axis):
-=======
-    def read_position(self, axis, measured=False):
->>>>>>> d61da60a
         """Returns axis position in motor units"""
         self.log_info("position() called for axis %r" % axis.name)
         return self.libgroup.pos(axis.libaxis)
