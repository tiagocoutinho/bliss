--- conflicted
+++ resolved
@@ -545,7 +545,6 @@
         self.debug_stream("In GoHome()")
         self.axis.home(switch=1, wait=False)
 
-<<<<<<< HEAD
     def GoHomeInversed(self):
         """
         Moves the motor to the home position given by a home switch.
@@ -553,14 +552,6 @@
         """
         self.debug_stream("In GoHomeInversed()")
         self.axis.home(switch=-1, wait=False)
-=======
-        :param :
-        :type: PyTango.DevVoid
-        :return:
-        :rtype: PyTango.DevVoid """
-        self.debug_stream("In GoHome(%f)" % self.attr_Home_position_read)
-        self.axis.home(wait=False)
->>>>>>> 4761ae28
 
     def Abort(self):
         """ Stop immediately the motor
