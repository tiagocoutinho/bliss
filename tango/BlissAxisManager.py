--- conflicted
+++ resolved
@@ -739,9 +739,6 @@
         py.add_class(BlissAxisManagerClass, BlissAxisManager)
         py.add_class(BlissAxisClass, BlissAxis)
 
-<<<<<<< HEAD
-        U = PyTango.Util.instance()
-
         if not first_run:
             TgGevent.execute(bliss.load_cfg, _config_file)
 
@@ -773,38 +770,7 @@
                 tout = types_conv_tab[t2]
                 BlissAxisClass.cmd_list.update({fname: [[tin, ""], [tout, ""]]})
                 E_debug("   %s (in: %s, %s) (out: %s, %s)" % (fname, t1, tin, t2, tout))
-=======
-        TgGevent.execute(bliss.load_cfg, _config_file)
-
-        # Get axis names defined in config file.
-        axis_names = bliss_config.axis_names_list()
-        E_debug("axis names list : %s" % axis_names)
-
-        # Takes one axis...
-        axis_name = axis_names[0]
-        _axis = TgGevent.get_proxy(bliss.get_axis, axis_name)
-
-        types_conv_tab = {
-            None: PyTango.DevVoid,
-            str: PyTango.DevString,
-            int: PyTango.DevLong,
-            float: PyTango.DevDouble}
-
-        # Search and adds custom commands.
-        _cmd_list = _axis.custom_methods_list()
-        E_debug("BlissAxisManager.py - '%s' custom commands:" % axis_name)
-        for (fname, (t1, t2)) in _cmd_list:
-            # adding a method should be like that but does not work :(
-            # setattr(BlissAxis, fname, types.MethodType(getattr(_axis, fname), None, BlissAxis) )
-
-            # ugly verison by CG... MG has not benn involved in such crappy code (but it works:))
-            setattr(BlissAxis, fname, getattr(_axis, fname))
-
-            tin = types_conv_tab[t1]
-            tout = types_conv_tab[t2]
-            BlissAxisClass.cmd_list.update({fname: [[tin, ""], [tout, ""]]})
-            E_debug("   %s (in: %s, %s) (out: %s, %s)" % (fname, t1, tin, t2, tout))
->>>>>>> fa439bfe
+
 
         U.server_init()
 
